// Copyright 2017 Jeremy Wall <jeremy@marzhillstudios.com>
//
//  Licensed under the Apache License, Version 2.0 (the "License");
//  you may not use this file except in compliance with the License.
//  You may obtain a copy of the License at
//
//      http://www.apache.org/licenses/LICENSE-2.0
//
//  Unless required by applicable law or agreed to in writing, software
//  distributed under the License is distributed on an "AS IS" BASIS,
//  WITHOUT WARRANTIES OR CONDITIONS OF ANY KIND, either express or implied.
//  See the License for the specific language governing permissions and
//  limitations under the License.

//! The build stage of the ucg compiler.
use std::cell::RefCell;
use std::collections::HashMap;
use std::convert::TryInto;
use std::env;
use std::error::Error;
use std::fs::File;
use std::io::Read;
use std::path::PathBuf;
use std::rc::Rc;

use rustyline;
use simple_error;

use crate::ast::*;
use crate::error;
use crate::iter::OffsetStrIter;
use crate::parse::parse;

use crate::build::opcode::pointer::OpPointer;
use crate::build::opcode::translate;
use crate::build::opcode::translate::PositionMap;
use crate::build::opcode::Environment;
use crate::build::opcode::VM;

pub mod format;
pub mod ir;
pub mod opcode;
pub mod scope;

mod stdlib;

pub use self::ir::Val;

/// The result of a build.
type BuildResult = Result<(), Box<dyn Error>>;

/// AssertCollector collects the results of assertions in the UCG AST.
pub struct AssertCollector {
    pub counter: i32,
    pub success: bool,
    pub summary: String,
    pub failures: String,
}

impl AssertCollector {
    pub fn new() -> Self {
        Self {
            counter: 0,
            success: true,
            summary: String::new(),
            failures: String::new(),
        }
    }

    fn record_assert_result(&mut self, msg: &str, is_success: bool) {
        if !is_success {
            let msg = format!("{} - NOT OK: {}\n", self.counter, msg);
            self.summary.push_str(&msg);
            self.failures.push_str(&msg);
            self.success = false;
        } else {
            let msg = format!("{} - OK: {}\n", self.counter, msg);
            self.summary.push_str(&msg);
        }
        self.counter += 1;
    }
}

// TODO(jwall): I think the Rc<Val> is no longer necessary.
/// Builder handles building ucg code for a single file.
pub struct FileBuilder<'a, Stdout, Stderr>
where
    Stdout: std::io::Write + Clone,
    Stderr: std::io::Write + Clone,
{
    pub environment: Rc<RefCell<Environment<Stdout, Stderr>>>,
    working_dir: PathBuf,
    strict: bool,
    // FIXME(jwall): These need to be compiled and added to the op cache.
    // specifically in the environment.
    std: Rc<HashMap<String, &'static str>>,
    import_path: &'a Vec<PathBuf>,
    pub last: Option<Rc<Val>>,
    pub out: Option<Rc<Val>>,
    validate_mode: bool,
}

impl<'a, Stdout, Stderr> FileBuilder<'a, Stdout, Stderr>
where
    Stdout: std::io::Write + Clone,
    Stderr: std::io::Write + Clone,
{
    /// Constructs a new Builder.
    pub fn new<P: Into<PathBuf>>(
        working_dir: P,
        import_paths: &'a Vec<PathBuf>,
        stdout: Stdout,
        stderr: Stderr,
    ) -> Self {
        let environment = Environment::new_with_vars(stdout, stderr, env::vars().collect());
        FileBuilder {
            environment: Rc::new(RefCell::new(environment)),
            strict: false,
            // Our import stack is initialized with ourself.
            working_dir: working_dir.into(),
            std: Rc::new(stdlib::get_libs()),
            import_path: import_paths,
            out: None,
            last: None,
            validate_mode: false,
        }
    }

    pub fn clone_builder(&self) -> Self {
        FileBuilder {
            environment: self.environment.clone(),
            strict: self.strict,
            working_dir: self.working_dir.clone(),
            std: self.std.clone(),
            import_path: self.import_path,
            out: None,
            last: None,
            validate_mode: self.validate_mode,
        }
    }

    pub fn set_strict(&mut self, strict: bool) {
        self.strict = strict;
    }

    /// Builds a ucg file at the named path.
    pub fn build<P: Into<PathBuf>>(&mut self, file: P) -> BuildResult {
        let file = file.into();
        self.working_dir = file.parent().unwrap().to_path_buf();
        let mut f = self.open_file(&Position::new(0, 0, 0), &file)?;
        let mut s = String::new();
        f.read_to_string(&mut s)?;
        let input = OffsetStrIter::new(&s).with_src_file(file.clone());
        // TODO(jwall): Pass in the file name?
        let eval_result = self.eval_input(input, Some(file.clone()));
        match eval_result {
            Ok(v) => {
                self.last = Some(v);
                Ok(())
            }
            Err(e) => {
                let err = simple_error::SimpleError::new(&format!(
                    "Error building file: {}\n{}",
                    file.to_string_lossy(),
                    e.as_ref()
                ));
                Err(Box::new(err))
            }
        }
    }

    fn open_file<P: Into<PathBuf>>(&self, pos: &Position, path: P) -> Result<File, Box<dyn Error>> {
        let path = path.into();
        match File::open(&path) {
            Ok(f) => Ok(f),
            Err(e) => Err(error::BuildError::with_pos(
                format!("Error opening file {} {}", path.to_string_lossy(), e),
                error::ErrorType::TypeFail,
                pos.clone(),
            )
            .to_boxed()),
        }
    }

    /// Puts the builder in validation mode.
    ///
    /// Among other things this means that assertions will be evaluated and their results
    /// will be saved in a report for later output.
    pub fn enable_validate_mode(&mut self) {
        self.validate_mode = true;
    }

    /// Builds a list of parsed UCG Statements.
    pub fn eval_stmts(&mut self, ast: Vec<Statement>, path: Option<PathBuf>) -> BuildResult {
        // We should probably stash this in an op_cache somewhere?
        let ops = translate::AST::translate(ast, &self.working_dir);
        let mut vm = VM::new(
            self.strict,
            Rc::new(ops),
            self.environment.clone(),
            &self.working_dir,
        );
        if path.is_some() {
            vm.set_path(path.unwrap());
        }
        if self.validate_mode {
            vm.enable_validate_mode();
        }
        vm.run()?;
        self.out = Some(Rc::new(vm.symbols_to_tuple(false).into()));
        Ok(())
    }

<<<<<<< HEAD
    pub fn repl(&mut self, mut editor: rustyline::Editor<()>, config_home: PathBuf) -> BuildResult {
        // loop
        let mut lines = crate::io::StatementAccumulator::new();
        println!("Welcome to the UCG repl. Ctrl-D to exit");
        println!("Type '#help' for help.");
        println!("");
        // Initialize VM with an empty OpPointer
        let mut vm = VM::new(
            self.strict,
            Rc::new(PositionMap::new()),
            self.environment.clone(),
            &self.working_dir,
        );
        loop {
            // print prompt
            let line = editor.readline(&format!("{}> ", lines.next_line()))?;
            // repl commands are only valid while not accumulating a statement;
            let trimmed = line.trim();
            if trimmed.starts_with("#") {
                // handle the various commands.
                if trimmed.starts_with("#help") {
                    println!(include_str!("../help/repl.txt"));
                } else if trimmed.starts_with("#del") {
                    // remove a named binding from the builder output.
                    let args: Vec<&str> = trimmed.split(" ").skip(1).collect();
                    if args.len() != 1 {
                        // print usage of the #del command
                        eprintln!("The '#del' command expects a single argument specifying \nthe binding to delete.");
                    } else {
                        let key = args[0].to_string();
                        if let None = vm.remove_symbol(&key) {
                            eprintln!("No such binding {}", key);
=======
    pub fn eval_input(&mut self, input: OffsetStrIter) -> Result<Rc<Val>, Box<dyn Error>> {
        match parse(input.clone(), None) {
            Ok(stmts) => {
                //panic!("Successfully parsed {}", input);
                let mut out: Option<Rc<Val>> = None;
                for stmt in stmts.iter() {
                    out = Some(self.eval_stmt(stmt)?);
                }
                match out {
                    None => return Ok(Rc::new(Val::Empty)),
                    Some(val) => Ok(val),
                }
            }
            Err(err) => Err(Box::new(err)),
        }
    }

    /// Evaluate an input string as UCG.
    pub fn eval_string(&mut self, input: &str) -> Result<Rc<Val>, Box<dyn Error>> {
        self.eval_input(OffsetStrIter::new(input))
    }

    fn check_reserved_word(name: &str) -> bool {
        match name {
            "self" | "assert" | "true" | "false" | "let" | "import" | "as" | "select" | "func"
            | "module" | "env" | "map" | "filter" | "NULL" | "out" | "in" | "is" | "not" => true,
            _ => false,
        }
    }

    fn detect_import_cycle(&self, path: &str) -> bool {
        self.scope
            .import_stack
            .iter()
            .find(|p| *p == path)
            .is_some()
    }

    fn find_file<P: Into<PathBuf>>(
        &self,
        path: P,
        use_import_path: bool,
    ) -> Result<PathBuf, Box<dyn Error>> {
        // Try a relative path first.
        let path = path.into();
        let mut normalized = self.working_dir.clone();
        if path.is_relative() {
            normalized.push(&path);
            // First see if the normalized file exists or not.
            if !normalized.exists() && use_import_path {
                // TODO(jwall): Support importing from a zip file in this
                // import_path?
                // If it does not then look for it in the list of import_paths
                for mut p in self.import_path.iter().cloned() {
                    p.push(&path);
                    if p.exists() {
                        normalized = p;
                        break;
                    }
                }
            }
        } else {
            normalized = path;
        }
        #[cfg(windows)]
        {
            Ok(normalized)
        }
        #[cfg(not(windows))]
        {
            match normalized.canonicalize() {
                Ok(p) => Ok(p),
                Err(e) => Err(error::BuildError::new(
                    format!("Path not found {}", normalized.to_string_lossy()),
                    error::ErrorType::OSError,
                )
                .wrap_cause(Box::new(e))
                .to_boxed()),
            }
        }
    }

    fn eval_import(&self, def: &ImportDef) -> Result<Rc<Val>, Box<dyn Error>> {
        // Look for a std file first.
        if def.path.fragment.starts_with("std/") {
            if self.std.contains_key(&def.path.fragment) {
                // Okay then this is a stdlib and it's special.
                // Introduce a scope so the above borrow is dropped before we modify
                // the cache below.
                // Only parse the file once on import.
                let path = PathBuf::from(&def.path.fragment);
                let maybe_asset = self.assets.borrow().get(&path)?;
                let result = match maybe_asset {
                    Some(v) => v.clone(),
                    None => {
                        let mut b = self.clone_builder();
                        b.eval_input(
                            OffsetStrIter::new(self.std.get(&def.path.fragment).unwrap())
                                .with_src_file(&def.path.fragment),
                        )?;
                        b.get_outputs_as_val()
                    }
                };
                let mut mut_assets_cache = self.assets.borrow_mut();
                // standard library assets are not real files so the
                // mod key is always 0.
                mut_assets_cache.stash(path, result.clone(), 0)?;
                return Ok(result);
            } else {
                return Err(error::BuildError::with_pos(
                    format!("No such import {} in the std library.", def.path.fragment),
                    error::ErrorType::Unsupported,
                    def.pos.clone(),
                )
                .to_boxed());
            }
        }
        let sep = format!("{}", std::path::MAIN_SEPARATOR);
        let raw_path = def.path.fragment.replace("/", &sep);
        let normalized = match self.find_file(&raw_path, true) {
            Ok(p) => p,
            Err(e) => {
                return Err(error::BuildError::with_pos(
                    "No Such Import",
                    error::ErrorType::ImportError,
                    def.path.pos.clone(),
                )
                .wrap_cause(e)
                .to_boxed());
            }
        };
        if self.detect_import_cycle(normalized.to_string_lossy().as_ref()) {
            return Err(error::BuildError::with_pos(
                format!(
                    "Import Cycle Detected!!!! {} is already in import stack: {:?}",
                    normalized.to_string_lossy(),
                    self.scope.import_stack,
                ),
                error::ErrorType::Unsupported,
                def.pos.clone(),
            )
            .to_boxed());
        }
        // 1. calculate mod time for file.
        let lib_meta = std::fs::metadata(&normalized)?;
        let modkey = lib_meta
            .modified()?
            .duration_since(std::time::SystemTime::UNIX_EPOCH)?
            .as_secs();
        {
            // 2. check mod time against previous stored mod time for file.
            if !self.assets.borrow().check_mod_key(&normalized, modkey)? {
                // 3. if different then evict from the cache
                eprintln!(
                    "{} has changed evicting from cache...",
                    normalized.to_string_lossy().to_string()
                );
                self.assets.borrow_mut().evict(&normalized)?;
            }
        }
        // Only parse the file once on import.
        let maybe_asset = self.assets.borrow().get(&normalized)?;
        let result = match maybe_asset {
            Some(v) => v.clone(),
            None => {
                let mut b = self.clone_builder();
                b.scope
                    .import_stack
                    .push(normalized.to_string_lossy().to_string());

                match b.build(&normalized) {
                    Ok(_) => b.get_outputs_as_val(),
                    Err(e) => {
                        return Err(error::BuildError::with_pos(
                            "Import failed",
                            error::ErrorType::ImportError,
                            def.pos.clone(),
                        )
                        .wrap_cause(e)
                        .to_boxed());
                    }
                }
            }
        };
        let mut mut_assets_cache = self.assets.borrow_mut();
        mut_assets_cache.stash(normalized.clone(), result.clone(), modkey)?;
        return Ok(result);
    }

    fn eval_let(&mut self, def: &LetDef) -> Result<Rc<Val>, Box<dyn Error>> {
        let child_scope = self.scope.clone();
        let val = self.eval_expr(&def.value, &child_scope)?;
        let name = &def.name;
        if Self::check_reserved_word(&name.fragment) {
            return Err(error::BuildError::with_pos(
                format!("Let {} binding collides with reserved word", name.fragment),
                error::ErrorType::ReservedWordError,
                name.pos.clone(),
            )
            .to_boxed());
        }
        match self.scope.build_output.entry(name.into()) {
            Entry::Occupied(e) => {
                return Err(error::BuildError::with_pos(
                    format!(
                        "Binding \
                         for {:?} already \
                         exists",
                        e.key(),
                    ),
                    error::ErrorType::DuplicateBinding,
                    def.name.pos.clone(),
                )
                .to_boxed());
            }
            Entry::Vacant(e) => {
                e.insert(val.clone());
            }
        }
        Ok(val)
    }

    fn eval_stmt(&mut self, stmt: &Statement) -> Result<Rc<Val>, Box<dyn Error>> {
        let child_scope = self.scope.clone();
        match stmt {
            &Statement::Assert(_, ref expr) => self.eval_assert(&expr, &child_scope),
            &Statement::Let(ref def) => self.eval_let(def),
            &Statement::Expression(ref expr) => self.eval_expr(expr, &child_scope),
            // Only one output can be used per file. Right now we enforce this by
            // having a single builder per file.
            &Statement::Output(ref pos, ref typ, ref expr) => {
                if let None = self.out_lock {
                    let val = self.eval_expr(expr, &child_scope)?;
                    self.out_lock = Some((typ.fragment.to_string(), val.clone()));
                    Ok(val)
                } else {
                    Err(error::BuildError::with_pos(
                        format!("You can only have one output per file."),
                        error::ErrorType::Unsupported,
                        pos.clone(),
                    )
                    .to_boxed())
                }
            }
            &Statement::Print(ref pos, ref typ, ref expr) => {
                if let None = self.out_lock {
                    let val = self.eval_expr(expr, &child_scope)?;
                    match self.converter_registry.get_converter(&typ.fragment) {
                        Some(c) => {
                            let mut buf = Vec::new();
                            c.convert(val.clone(), &mut buf)?;
                            Ok(Rc::new(Val::Str(String::from_utf8(buf)?)))
>>>>>>> f067886c
                        }
                    }
                } else {
                    eprintln!("Invalid repl command...");
                    eprintln!("");
                    println!(include_str!("../help/repl.txt"));
                }
                continue;
            }
            lines.push(line);
            // check to see if that line is a statement
            loop {
                // read a statement
                if let Some(stmt) = lines.get_statement() {
                    // if it is then
                    // eval statement
                    let stmts = parse(OffsetStrIter::new(&stmt), None)?;
                    let ops = translate::AST::translate(stmts, &self.working_dir);
                    vm = vm.to_new_pointer(OpPointer::new(Rc::new(ops)));
                    match vm.run() {
                        // print the result
                        Err(e) => eprintln!("{}", e),
                        Ok(_) => {
                            match vm.last {
                                Some((ref val, _)) => {
                                    println!("{}", val);
                                    vm.last = None;
                                }
                                None => {}
                            }
                            editor.history_mut().add(stmt);
                            editor.save_history(&config_home)?;
                        }
                    }
                    // start loop over at prompt.
                    break;
                }
                // if not then keep accumulating lines without a prompt
                lines.push(editor.readline(&format!("{}> ", lines.next_line()))?);
            }
        }
    }

    // TODO(jwall): The repl is going to have to be in here.
    pub fn eval_input(
        &mut self,
        input: OffsetStrIter,
        path: Option<PathBuf>,
    ) -> Result<Rc<Val>, Box<dyn Error>> {
        match parse(input.clone(), None) {
            Ok(stmts) => {
                self.eval_stmts(stmts, path)?;
                if let Some(v) = self.out.clone() {
                    return Ok(v);
                }
                unreachable!();
            }
            Err(err) => Err(Box::new(err)),
        }
    }

    /// Evaluate an input string as UCG.
    pub fn eval_string(&mut self, input: &str) -> Result<Rc<Val>, Box<dyn Error>> {
        self.eval_input(OffsetStrIter::new(input), None)
    }

    pub fn eval_expr(&mut self, expr: Expression) -> Result<Rc<Val>, Box<dyn Error>> {
        let mut ops_map = translate::PositionMap {
            ops: Vec::new(),
            pos: Vec::new(),
        };
        translate::AST::translate_stmt(
            Statement::Expression(expr),
            &mut ops_map,
            &self.working_dir,
        );
        let mut vm = VM::new(
            self.strict,
            Rc::new(ops_map),
            self.environment.clone(),
            &self.working_dir,
        );
        if self.validate_mode {
            vm.enable_validate_mode();
        }
        vm.run()?;
        if let Some((val, _)) = vm.last.clone() {
            return Ok(Rc::new(val.try_into()?));
        }
        unreachable!();
    }

    pub fn get_out_by_name(&self, name: &str) -> Option<Rc<Val>> {
        if let Some(val) = self.out.clone() {
            if let &Val::Tuple(ref flds) = val.as_ref() {
                for (k, v) in flds.iter() {
                    if k == name {
                        return Some(v.clone());
                    }
                }
            }
        }
        return None;
    }

    pub fn assert_results(&self) -> bool {
        self.environment.borrow().assert_results.success
    }

    pub fn assert_summary(&self) -> String {
        self.environment.borrow().assert_results.summary.clone()
    }
}

#[cfg(test)]
mod compile_test;

#[cfg(test)]
mod test;<|MERGE_RESOLUTION|>--- conflicted
+++ resolved
@@ -17,6 +17,7 @@
 use std::collections::HashMap;
 use std::convert::TryInto;
 use std::env;
+use std::process;
 use std::error::Error;
 use std::fs::File;
 use std::io::Read;
@@ -24,13 +25,13 @@
 use std::rc::Rc;
 
 use rustyline;
+use rustyline::error::ReadlineError;
 use simple_error;
 
 use crate::ast::*;
 use crate::error;
 use crate::iter::OffsetStrIter;
 use crate::parse::parse;
-
 use crate::build::opcode::pointer::OpPointer;
 use crate::build::opcode::translate;
 use crate::build::opcode::translate::PositionMap;
@@ -211,11 +212,10 @@
         Ok(())
     }
 
-<<<<<<< HEAD
     pub fn repl(&mut self, mut editor: rustyline::Editor<()>, config_home: PathBuf) -> BuildResult {
         // loop
         let mut lines = crate::io::StatementAccumulator::new();
-        println!("Welcome to the UCG repl. Ctrl-D to exit");
+        println!("Welcome to the UCG repl. Ctrl-D to exit, Ctrl-C to abort expression.");
         println!("Type '#help' for help.");
         println!("");
         // Initialize VM with an empty OpPointer
@@ -227,7 +227,23 @@
         );
         loop {
             // print prompt
-            let line = editor.readline(&format!("{}> ", lines.next_line()))?;
+            let line = match editor.readline(&format!("{}> ", lines.next_line())) {
+                Ok(l) => l,
+                Err(e) => {
+                    if let ReadlineError::Eof = e {
+                        eprintln!("Recieved EOF Exiting...");
+                        process::exit(0);
+                    }
+                    if let ReadlineError::Interrupted = e {
+                        // Reset our lines and start over again
+                        eprintln!("Interrupted!");
+                        lines.reset();
+                        continue;
+                    }
+                    eprintln!("Error: {}", e);
+                    process::exit(1);
+                }
+            };
             // repl commands are only valid while not accumulating a statement;
             let trimmed = line.trim();
             if trimmed.starts_with("#") {
@@ -244,262 +260,10 @@
                         let key = args[0].to_string();
                         if let None = vm.remove_symbol(&key) {
                             eprintln!("No such binding {}", key);
-=======
-    pub fn eval_input(&mut self, input: OffsetStrIter) -> Result<Rc<Val>, Box<dyn Error>> {
-        match parse(input.clone(), None) {
-            Ok(stmts) => {
-                //panic!("Successfully parsed {}", input);
-                let mut out: Option<Rc<Val>> = None;
-                for stmt in stmts.iter() {
-                    out = Some(self.eval_stmt(stmt)?);
-                }
-                match out {
-                    None => return Ok(Rc::new(Val::Empty)),
-                    Some(val) => Ok(val),
-                }
-            }
-            Err(err) => Err(Box::new(err)),
-        }
-    }
-
-    /// Evaluate an input string as UCG.
-    pub fn eval_string(&mut self, input: &str) -> Result<Rc<Val>, Box<dyn Error>> {
-        self.eval_input(OffsetStrIter::new(input))
-    }
-
-    fn check_reserved_word(name: &str) -> bool {
-        match name {
-            "self" | "assert" | "true" | "false" | "let" | "import" | "as" | "select" | "func"
-            | "module" | "env" | "map" | "filter" | "NULL" | "out" | "in" | "is" | "not" => true,
-            _ => false,
-        }
-    }
-
-    fn detect_import_cycle(&self, path: &str) -> bool {
-        self.scope
-            .import_stack
-            .iter()
-            .find(|p| *p == path)
-            .is_some()
-    }
-
-    fn find_file<P: Into<PathBuf>>(
-        &self,
-        path: P,
-        use_import_path: bool,
-    ) -> Result<PathBuf, Box<dyn Error>> {
-        // Try a relative path first.
-        let path = path.into();
-        let mut normalized = self.working_dir.clone();
-        if path.is_relative() {
-            normalized.push(&path);
-            // First see if the normalized file exists or not.
-            if !normalized.exists() && use_import_path {
-                // TODO(jwall): Support importing from a zip file in this
-                // import_path?
-                // If it does not then look for it in the list of import_paths
-                for mut p in self.import_path.iter().cloned() {
-                    p.push(&path);
-                    if p.exists() {
-                        normalized = p;
-                        break;
-                    }
-                }
-            }
-        } else {
-            normalized = path;
-        }
-        #[cfg(windows)]
-        {
-            Ok(normalized)
-        }
-        #[cfg(not(windows))]
-        {
-            match normalized.canonicalize() {
-                Ok(p) => Ok(p),
-                Err(e) => Err(error::BuildError::new(
-                    format!("Path not found {}", normalized.to_string_lossy()),
-                    error::ErrorType::OSError,
-                )
-                .wrap_cause(Box::new(e))
-                .to_boxed()),
-            }
-        }
-    }
-
-    fn eval_import(&self, def: &ImportDef) -> Result<Rc<Val>, Box<dyn Error>> {
-        // Look for a std file first.
-        if def.path.fragment.starts_with("std/") {
-            if self.std.contains_key(&def.path.fragment) {
-                // Okay then this is a stdlib and it's special.
-                // Introduce a scope so the above borrow is dropped before we modify
-                // the cache below.
-                // Only parse the file once on import.
-                let path = PathBuf::from(&def.path.fragment);
-                let maybe_asset = self.assets.borrow().get(&path)?;
-                let result = match maybe_asset {
-                    Some(v) => v.clone(),
-                    None => {
-                        let mut b = self.clone_builder();
-                        b.eval_input(
-                            OffsetStrIter::new(self.std.get(&def.path.fragment).unwrap())
-                                .with_src_file(&def.path.fragment),
-                        )?;
-                        b.get_outputs_as_val()
-                    }
-                };
-                let mut mut_assets_cache = self.assets.borrow_mut();
-                // standard library assets are not real files so the
-                // mod key is always 0.
-                mut_assets_cache.stash(path, result.clone(), 0)?;
-                return Ok(result);
-            } else {
-                return Err(error::BuildError::with_pos(
-                    format!("No such import {} in the std library.", def.path.fragment),
-                    error::ErrorType::Unsupported,
-                    def.pos.clone(),
-                )
-                .to_boxed());
-            }
-        }
-        let sep = format!("{}", std::path::MAIN_SEPARATOR);
-        let raw_path = def.path.fragment.replace("/", &sep);
-        let normalized = match self.find_file(&raw_path, true) {
-            Ok(p) => p,
-            Err(e) => {
-                return Err(error::BuildError::with_pos(
-                    "No Such Import",
-                    error::ErrorType::ImportError,
-                    def.path.pos.clone(),
-                )
-                .wrap_cause(e)
-                .to_boxed());
-            }
-        };
-        if self.detect_import_cycle(normalized.to_string_lossy().as_ref()) {
-            return Err(error::BuildError::with_pos(
-                format!(
-                    "Import Cycle Detected!!!! {} is already in import stack: {:?}",
-                    normalized.to_string_lossy(),
-                    self.scope.import_stack,
-                ),
-                error::ErrorType::Unsupported,
-                def.pos.clone(),
-            )
-            .to_boxed());
-        }
-        // 1. calculate mod time for file.
-        let lib_meta = std::fs::metadata(&normalized)?;
-        let modkey = lib_meta
-            .modified()?
-            .duration_since(std::time::SystemTime::UNIX_EPOCH)?
-            .as_secs();
-        {
-            // 2. check mod time against previous stored mod time for file.
-            if !self.assets.borrow().check_mod_key(&normalized, modkey)? {
-                // 3. if different then evict from the cache
-                eprintln!(
-                    "{} has changed evicting from cache...",
-                    normalized.to_string_lossy().to_string()
-                );
-                self.assets.borrow_mut().evict(&normalized)?;
-            }
-        }
-        // Only parse the file once on import.
-        let maybe_asset = self.assets.borrow().get(&normalized)?;
-        let result = match maybe_asset {
-            Some(v) => v.clone(),
-            None => {
-                let mut b = self.clone_builder();
-                b.scope
-                    .import_stack
-                    .push(normalized.to_string_lossy().to_string());
-
-                match b.build(&normalized) {
-                    Ok(_) => b.get_outputs_as_val(),
-                    Err(e) => {
-                        return Err(error::BuildError::with_pos(
-                            "Import failed",
-                            error::ErrorType::ImportError,
-                            def.pos.clone(),
-                        )
-                        .wrap_cause(e)
-                        .to_boxed());
-                    }
-                }
-            }
-        };
-        let mut mut_assets_cache = self.assets.borrow_mut();
-        mut_assets_cache.stash(normalized.clone(), result.clone(), modkey)?;
-        return Ok(result);
-    }
-
-    fn eval_let(&mut self, def: &LetDef) -> Result<Rc<Val>, Box<dyn Error>> {
-        let child_scope = self.scope.clone();
-        let val = self.eval_expr(&def.value, &child_scope)?;
-        let name = &def.name;
-        if Self::check_reserved_word(&name.fragment) {
-            return Err(error::BuildError::with_pos(
-                format!("Let {} binding collides with reserved word", name.fragment),
-                error::ErrorType::ReservedWordError,
-                name.pos.clone(),
-            )
-            .to_boxed());
-        }
-        match self.scope.build_output.entry(name.into()) {
-            Entry::Occupied(e) => {
-                return Err(error::BuildError::with_pos(
-                    format!(
-                        "Binding \
-                         for {:?} already \
-                         exists",
-                        e.key(),
-                    ),
-                    error::ErrorType::DuplicateBinding,
-                    def.name.pos.clone(),
-                )
-                .to_boxed());
-            }
-            Entry::Vacant(e) => {
-                e.insert(val.clone());
-            }
-        }
-        Ok(val)
-    }
-
-    fn eval_stmt(&mut self, stmt: &Statement) -> Result<Rc<Val>, Box<dyn Error>> {
-        let child_scope = self.scope.clone();
-        match stmt {
-            &Statement::Assert(_, ref expr) => self.eval_assert(&expr, &child_scope),
-            &Statement::Let(ref def) => self.eval_let(def),
-            &Statement::Expression(ref expr) => self.eval_expr(expr, &child_scope),
-            // Only one output can be used per file. Right now we enforce this by
-            // having a single builder per file.
-            &Statement::Output(ref pos, ref typ, ref expr) => {
-                if let None = self.out_lock {
-                    let val = self.eval_expr(expr, &child_scope)?;
-                    self.out_lock = Some((typ.fragment.to_string(), val.clone()));
-                    Ok(val)
-                } else {
-                    Err(error::BuildError::with_pos(
-                        format!("You can only have one output per file."),
-                        error::ErrorType::Unsupported,
-                        pos.clone(),
-                    )
-                    .to_boxed())
-                }
-            }
-            &Statement::Print(ref pos, ref typ, ref expr) => {
-                if let None = self.out_lock {
-                    let val = self.eval_expr(expr, &child_scope)?;
-                    match self.converter_registry.get_converter(&typ.fragment) {
-                        Some(c) => {
-                            let mut buf = Vec::new();
-                            c.convert(val.clone(), &mut buf)?;
-                            Ok(Rc::new(Val::Str(String::from_utf8(buf)?)))
->>>>>>> f067886c
                         }
                     }
+                } else if trimmed.starts_with("#exit") {
+                    process::exit(0);
                 } else {
                     eprintln!("Invalid repl command...");
                     eprintln!("");
